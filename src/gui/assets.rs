pub mod icons {

    pub static BINOCULARS_FILL: &[u8] = include_bytes!("../../assets/icons/binoculars-fill.svg");
    pub static CARD_CHECKLIST: &[u8] = include_bytes!("../../assets/icons/card-checklist.svg");
    pub static FILM: &[u8] = include_bytes!("../../assets/icons/film.svg");
    pub static GRAPH_UP_ARROW: &[u8] = include_bytes!("../../assets/icons/graph-up-arrow.svg");
    pub static GEAR_WIDE_CONNECTED: &[u8] =
        include_bytes!("../../assets/icons/gear-wide-connected.svg");

<<<<<<< HEAD
    pub static CARET_LEFT_FILL: &[u8] = include_bytes!("../../assets/icons/caret-left-fill.svg");
    pub static CLOCK_FILL: &[u8] = include_bytes!("../../assets/icons/clock-fill.svg");
    pub static ARROW_REPEAT: &[u8] = include_bytes!("../../assets/icons/arrow-repeat.svg");
    pub static CHEVRON_UP: &[u8] = include_bytes!("../../assets/icons/chevron-up.svg");
    pub static CHEVRON_DOWN: &[u8] = include_bytes!("../../assets/icons/chevron-down.svg");
    pub static STAR: &[u8] = include_bytes!("../../assets/icons/star.svg");
    pub static STAR_FILL: &[u8] = include_bytes!("../../assets/icons/star-fill.svg");
    pub static STAR_HALF: &[u8] = include_bytes!("../../assets/icons/star-half.svg");
    pub static PATCH_PLUS: &[u8] = include_bytes!("../../assets/icons/patch-plus.svg");
    pub static PATCH_PLUS_FILL: &[u8] = include_bytes!("../../assets/icons/patch-plus-fill.svg");
=======
    pub static CARET_LEFT_FILL: &[u8; 266] =
        include_bytes!("../../assets/icons/caret-left-fill.svg");
    pub static CLOCK_FILL: &[u8; 267] = include_bytes!("../../assets/icons/clock-fill.svg");
    pub static ARROW_REPEAT: &[u8; 582] = include_bytes!("../../assets/icons/arrow-repeat.svg");
    pub static CHEVRON_UP: &[u8; 271] = include_bytes!("../../assets/icons/chevron-up.svg");
    pub static CHEVRON_DOWN: &[u8; 290] = include_bytes!("../../assets/icons/chevron-down.svg");
    pub static STAR: &[u8; 635] = include_bytes!("../../assets/icons/star.svg");
    pub static STAR_FILL: &[u8; 399] = include_bytes!("../../assets/icons/star-fill.svg");
    pub static STAR_HALF: &[u8; 648] = include_bytes!("../../assets/icons/star-half.svg");
    pub static PATCH_PLUS: &[u8; 1039] = include_bytes!("../../assets/icons/patch-plus.svg");
    pub static PATCH_PLUS_FILL: &[u8; 607] =
        include_bytes!("../../assets/icons/patch-plus-fill.svg");
    pub static TRAKT_ICON_RED: &[u8; 1393] =
        include_bytes!("../../assets/logos/trakt-icon-red.svg");
>>>>>>> 0366ab07
}

pub mod fonts {
    pub static NOTOSANS_REGULAR_STATIC: &[u8] =
        include_bytes!("../../assets/fonts/NotoSans-Regular.ttf");
}

pub mod logos {
    pub static IMG_LOGO: &[u8] = include_bytes!("../../assets/logos/series-troxide.png");
}<|MERGE_RESOLUTION|>--- conflicted
+++ resolved
@@ -7,7 +7,6 @@
     pub static GEAR_WIDE_CONNECTED: &[u8] =
         include_bytes!("../../assets/icons/gear-wide-connected.svg");
 
-<<<<<<< HEAD
     pub static CARET_LEFT_FILL: &[u8] = include_bytes!("../../assets/icons/caret-left-fill.svg");
     pub static CLOCK_FILL: &[u8] = include_bytes!("../../assets/icons/clock-fill.svg");
     pub static ARROW_REPEAT: &[u8] = include_bytes!("../../assets/icons/arrow-repeat.svg");
@@ -18,22 +17,8 @@
     pub static STAR_HALF: &[u8] = include_bytes!("../../assets/icons/star-half.svg");
     pub static PATCH_PLUS: &[u8] = include_bytes!("../../assets/icons/patch-plus.svg");
     pub static PATCH_PLUS_FILL: &[u8] = include_bytes!("../../assets/icons/patch-plus-fill.svg");
-=======
-    pub static CARET_LEFT_FILL: &[u8; 266] =
-        include_bytes!("../../assets/icons/caret-left-fill.svg");
-    pub static CLOCK_FILL: &[u8; 267] = include_bytes!("../../assets/icons/clock-fill.svg");
-    pub static ARROW_REPEAT: &[u8; 582] = include_bytes!("../../assets/icons/arrow-repeat.svg");
-    pub static CHEVRON_UP: &[u8; 271] = include_bytes!("../../assets/icons/chevron-up.svg");
-    pub static CHEVRON_DOWN: &[u8; 290] = include_bytes!("../../assets/icons/chevron-down.svg");
-    pub static STAR: &[u8; 635] = include_bytes!("../../assets/icons/star.svg");
-    pub static STAR_FILL: &[u8; 399] = include_bytes!("../../assets/icons/star-fill.svg");
-    pub static STAR_HALF: &[u8; 648] = include_bytes!("../../assets/icons/star-half.svg");
-    pub static PATCH_PLUS: &[u8; 1039] = include_bytes!("../../assets/icons/patch-plus.svg");
-    pub static PATCH_PLUS_FILL: &[u8; 607] =
-        include_bytes!("../../assets/icons/patch-plus-fill.svg");
-    pub static TRAKT_ICON_RED: &[u8; 1393] =
+    pub static TRAKT_ICON_RED: &[u8] =
         include_bytes!("../../assets/logos/trakt-icon-red.svg");
->>>>>>> 0366ab07
 }
 
 pub mod fonts {
