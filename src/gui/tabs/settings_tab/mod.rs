use iced::widget::{column, scrollable};
use iced::{Alignment, Command, Element, Length, Renderer};

use crate::gui::assets::icons::GEAR_WIDE_CONNECTED;
use about_widget::{About, Message as AboutMessage};
use appearance_widget::{Appearance, Message as AppearanceMessage};
use database_widget::{Database, Message as DatabaseMessage};
use locale_widget::{Locale, Message as LocaleMessage};
use notifications_widget::{Message as NotificationsMessage, Notifications};
use settings_controls_widget::{Message as SettingsControlsMessage, SettingsControls};

mod about_widget;
mod appearance_widget;
mod database_widget;
mod locale_widget;
mod notifications_widget;
mod settings_controls_widget;

#[derive(Debug, Clone)]
pub enum Message {
    Appearance(AppearanceMessage),
    Database(DatabaseMessage),
    Notifications(NotificationsMessage),
    Locale(LocaleMessage),
    About(AboutMessage),
    Controls(SettingsControlsMessage),
}

pub struct SettingsTab {
    appearance_settings: Appearance,
    database_settings: Database,
    notifications_settings: Notifications,
    locale_settings: Locale,
    about: About,
    controls_settings: SettingsControls,
}

impl SettingsTab {
    pub fn new() -> Self {
        Self {
            appearance_settings: Appearance,
<<<<<<< HEAD
            database_settings: Database::default(),
=======
            caching_settings: Caching::default(),
            database_settings: Database::new(),
>>>>>>> 0366ab07
            notifications_settings: Notifications,
            locale_settings: Locale::default(),
            about: About,
            controls_settings: SettingsControls,
        }
    }

    pub fn subscription(&self) -> iced::Subscription<Message> {
        self.database_settings.subscription().map(Message::Database)
    }

    pub fn update(&mut self, message: Message) -> Command<Message> {
        match message {
            Message::Database(message) => {
                return self
                    .database_settings
                    .update(message)
                    .map(Message::Database)
            }
            Message::Locale(message) => self.locale_settings.update(message),
            Message::About(message) => self.about.update(message),
            Message::Notifications(message) => self.notifications_settings.update(message),
            Message::Appearance(message) => self.appearance_settings.update(message),
            Message::Controls(message) => self.controls_settings.update(message),
        }
        Command::none()
    }
    pub fn view(&self) -> Element<Message, Renderer> {
        let settings_body = scrollable(
            column![
                self.appearance_settings.view().map(Message::Appearance),
                self.database_settings.view().map(Message::Database),
                self.notifications_settings
                    .view()
                    .map(Message::Notifications),
                self.locale_settings.view().map(Message::Locale),
                self.about.view().map(Message::About),
            ]
            .spacing(10)
            .width(Length::Fill)
            .align_items(Alignment::Center)
            .padding(5),
        );

        column![
            settings_body.height(Length::FillPortion(10)),
            self.controls_settings.view().map(Message::Controls)
        ]
        .align_items(Alignment::Center)
        .spacing(5)
        .padding(10)
        .into()
    }
}

impl SettingsTab {
    pub fn title() -> String {
        "Settings".to_owned()
    }

    pub fn tab_label() -> super::TabLabel {
        super::TabLabel::new(Self::title(), GEAR_WIDE_CONNECTED)
    }
}<|MERGE_RESOLUTION|>--- conflicted
+++ resolved
@@ -39,12 +39,7 @@
     pub fn new() -> Self {
         Self {
             appearance_settings: Appearance,
-<<<<<<< HEAD
-            database_settings: Database::default(),
-=======
-            caching_settings: Caching::default(),
             database_settings: Database::new(),
->>>>>>> 0366ab07
             notifications_settings: Notifications,
             locale_settings: Locale::default(),
             about: About,
