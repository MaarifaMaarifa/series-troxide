--- conflicted
+++ resolved
@@ -31,16 +31,7 @@
 directories = "5.0.1"
 lazy_static = "1.4.0"
 sha2 = "0.10.8"
-<<<<<<< HEAD
-chrono = { version = "0.4.31", features = ["serde"] }
-html2text = "0.6.0"
-bytes = "1.4.0"
-rfd = "0.12.1"
-rust_iso3166 = "0.1.11"
-image = "0.24.7"
-webbrowser = "0.8.12"
 notify-rust = "4.10.0"
-=======
 chrono = { version = "0.4.38", features = ["serde"] }
 html2text = "0.12.5"
 bytes = "1.6.0"
@@ -48,8 +39,6 @@
 image = "0.25.1"
 rust_iso3166 = "0.1.13"
 webbrowser = "1.0.1"
-notify-rust = "4.9.0"
->>>>>>> 9a80d8a5
 notify = "6.1.1"
 num-traits = "0.2.19"
 semver = "1.0.23"
