[package]
name = "series-troxide"
authors = ["Maarifa Maarifa <maarifamaarifa20@gmail.com>"]
license = "GPL-3.0"
description = "A Simple and Modern Series Tracker"
categories = ["series", "TV", "gui", "tracker"]
keywords = ["series-tracker", "tv-shows", "tv-series", "entertainment", "gui"]
repository = "https://github.com/MaarifaMaarifa/series-troxide"
readme = "README.md"
version = "0.5.1"
edition = "2021"

[dependencies]
clap = { version = "4.5.7", features = ["derive"] }
iced = { version = "0.10.0", features = ["image", "svg", "tokio"] }
iced_aw = { version = "0.7.0", features = ["spinner"] }
anyhow = "1.0.86"
thiserror = "1.0.61"
reqwest = { version = "0.12.5", features = ["json"] }
serde = { version = "1.0.203", features = ["derive"] }
serde_json = "1.0.117"
toml = "0.8.2"
json = "0.12.4"
tokio = { version = "1.38.0", features = ["full"] }
tracing-subscriber = "0.3.18"
tracing = "0.1.40"
sled = "0.34.7"
bincode = "1.3.3"
rand = "0.8.5"
indexmap = { version = "2.2.6", features = ["serde"] }
directories = "5.0.1"
lazy_static = "1.4.0"
sha2 = "0.10.8"
chrono = { version = "0.4.38", features = ["serde"] }
html2text = "0.12.5"
bytes = "1.6.0"
rfd = "0.13.0"
<<<<<<< HEAD
rust_iso3166 = "0.1.12"
image = "0.25.1"
webbrowser = "1.0.0"
=======
rust_iso3166 = "0.1.13"
image = "0.24.9"
webbrowser = "1.0.1"
>>>>>>> fc2f0d3f
notify-rust = "4.9.0"
notify = "6.1.1"
num-traits = "0.2.19"
semver = "1.0.23"
ron = "0.8.1"
smallvec = "1.13.2"
fuzzy-matcher = "0.3.7"

[build-dependencies]
built = { version = "0.7.1", features = ["git2", "chrono"] }

[profile.release]
lto = true
strip = true
codegen-units = 1

[profile.dev.package."*"]
opt-level = 3

# The profile that 'cargo dist' will build with
[profile.dist]
inherits = "release"
lto = "thin"

# Config for 'cargo dist'
[workspace.metadata.dist]
# The preferred cargo-dist version to use in CI (Cargo.toml SemVer syntax)
cargo-dist-version = "0.10.0"
# CI backends to support
ci = ["github"]
# The installers to generate for each app
installers = []
# Target platforms to build apps for (Rust target-triple syntax)
targets = [
  "aarch64-apple-darwin",
  "x86_64-apple-darwin",
  "x86_64-unknown-linux-gnu",
  "x86_64-pc-windows-msvc",
]
# Publish jobs to run in CI
pr-run-mode = "plan"

allow-dirty = ["ci", "msi"]<|MERGE_RESOLUTION|>--- conflicted
+++ resolved
@@ -35,15 +35,9 @@
 html2text = "0.12.5"
 bytes = "1.6.0"
 rfd = "0.13.0"
-<<<<<<< HEAD
-rust_iso3166 = "0.1.12"
 image = "0.25.1"
-webbrowser = "1.0.0"
-=======
 rust_iso3166 = "0.1.13"
-image = "0.24.9"
 webbrowser = "1.0.1"
->>>>>>> fc2f0d3f
 notify-rust = "4.9.0"
 notify = "6.1.1"
 num-traits = "0.2.19"
