--- conflicted
+++ resolved
@@ -5,12 +5,6 @@
 The format is based on [Keep a Changelog](https://keepachangelog.com/en/1.0.0/),
 and this project adheres to [Semantic Versioning](https://semver.org/spec/v2.0.0.html).
 
-<<<<<<< HEAD
-## [0.4.3] - 2023-12-09
-
-### Fixed
-- Unable to import trakt shows with no external ids (i.e imdb, tvdb)
-=======
 ## [Unreleased]
 
 ### Added
@@ -20,16 +14,16 @@
 - Prevent image resolution from being lowered when already low. [#93](https://github.com/MaarifaMaarifa/series-troxide/pull/93)
 - Watchlist episode info improvement. [#82](https://github.com/MaarifaMaarifa/series-troxide/pull/82)
 - Search results improvement. [#79](https://github.com/MaarifaMaarifa/series-troxide/pull/79)
->>>>>>> 40dbf9d1
+
+## [0.4.3] - 2023-12-09
+
+### Fixed
+- Unable to import trakt shows with no external ids (i.e imdb, tvdb)
 
 ## [0.4.2] - 2023-12-09
 
 ### Fixed
-<<<<<<< HEAD
-- Unable to import trakt shows with no premiere year
-=======
 - Unable to import trakt shows with no premiere year.
->>>>>>> 40dbf9d1
 
 ## [0.4.1] - 2023-10-27
 
