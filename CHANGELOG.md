--- conflicted
+++ resolved
@@ -5,13 +5,6 @@
 The format is based on [Keep a Changelog](https://keepachangelog.com/en/1.0.0/),
 and this project adheres to [Semantic Versioning](https://semver.org/spec/v2.0.0.html).
 
-<<<<<<< HEAD
-
-## [0.4.2] - 2023-12-09
-
-### Fixed
-- Unable to import trakt shows with no premiere year
-=======
 ## [Unreleased]
 
 ### Added
@@ -21,7 +14,11 @@
 - Prevent image resolution from being lowered when already low. [#93](https://github.com/MaarifaMaarifa/series-troxide/pull/93)
 - Watchlist episode info improvement. [#82](https://github.com/MaarifaMaarifa/series-troxide/pull/82)
 - Search results improvement. [#79](https://github.com/MaarifaMaarifa/series-troxide/pull/79)
->>>>>>> 1f26e899
+
+## [0.4.2] - 2023-12-09
+
+### Fixed
+- Unable to import trakt shows with no premiere year.
 
 ## [0.4.1] - 2023-10-27
 
